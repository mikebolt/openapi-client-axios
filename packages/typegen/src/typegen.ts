import _ from 'lodash';
import yargs from 'yargs';
import indent from 'indent-string';
import OpenAPIClientAxios, { Document, HttpMethod, Operation } from 'openapi-client-axios';
import DtsGenerator, { ExportedType } from '@anttiviljami/dtsgenerator/dist/core/dtsGenerator';
import RefParser from '@apidevtools/json-schema-ref-parser';
import { parseSchema } from '@anttiviljami/dtsgenerator/dist/core/type';

interface TypegenOptions {
  transformOperationName?: (operation: string) => string;
}

// rule from 'dts-generator' jsonSchema.ts
function convertKeyToTypeName(key: string): string {
  key = key.replace(/\/(.)/g, (_match: string, p1: string) => {
    return p1.toUpperCase();
  });
  return key
    .replace(/}/g, '')
    .replace(/{/g, '$')
    .replace(/^\//, '')
    .replace(/[^0-9A-Za-z_$]+/g, '_');
}

export async function main() {
  const argv = await yargs
    .option('transformOperationName', {
      alias: 't',
      type: 'string',
    })
    .usage('Usage: $0 [file]')
    .example('$0 ./openapi.yml > client.d.ts', '- generate a type definition file')
    .demandCommand(1).argv;

  const opts: TypegenOptions = {
    transformOperationName: (operation: string) => operation,
  };

  if (argv.transformOperationName) {
    const [modulePath, func] = argv.transformOperationName.split(/\.(?=[^\.]+$)/);

    if (!modulePath || !func) {
      throw new Error('transformOperationName must be provided in {path-to-module}.{exported-function} format');
    }

    const module = await import(modulePath);

    if (!module[func]) {
      throw new Error(`Could not find transform function ${func} in ${modulePath}`);
    }

    opts.transformOperationName = module[func];
  }

  const [imports, schemaTypes, operationTypings] = await generateTypesForDocument(argv._[0] as string, opts);
  console.log(imports, '\n');
  console.log(schemaTypes);
  console.log(operationTypings);
}

<<<<<<< HEAD
const schemaParserOptions = { resolve: { http: { headers: { "User-Agent": 'Typegen' } } } };

export async function generateTypesForDocument(definition: Document | string, opts: TypegenOptions) {
  const rootSchema = await RefParser.bundle(definition, schemaParserOptions);
=======
export async function generateTypesForDocument(document: Document | string, opts: TypegenOptions) {
  const rootSchema = await RefParser.bundle(document);
>>>>>>> 235fc7a5
  const schema = parseSchema(rootSchema as any);

  const generator = new DtsGenerator([schema]);
  const schemaTypes = await generator.generate();
  const exportedTypes = generator.getExports();
<<<<<<< HEAD
  const api = new OpenAPIClientAxios({ definition, swaggerParserOpts: schemaParserOptions });
=======
  const api = new OpenAPIClientAxios({ definition: rootSchema as Document });
>>>>>>> 235fc7a5
  await api.init();
  const operationTypings = generateOperationMethodTypings(api, exportedTypes, opts);

  const imports = [
    'import type {',
    '  OpenAPIClient,',
    '  Parameters,',
    '  UnknownParamsObject,',
    '  OperationResponse,',
    '  AxiosRequestConfig,',
    `} from 'openapi-client-axios';`,
  ].join('\n');

  return [imports, schemaTypes, operationTypings];
}

function generateMethodForOperation(methodName: string, operation: Operation, exportTypes: ExportedType[]) {
  const { operationId, summary, description } = operation;

  // parameters arg
  const normalizedOperationId = convertKeyToTypeName(operationId);
  const parameterTypePaths = _.chain([
    _.find(exportTypes, { schemaRef: `#/paths/${normalizedOperationId}/pathParameters` }),
    _.find(exportTypes, { schemaRef: `#/paths/${normalizedOperationId}/queryParameters` }),
    _.find(exportTypes, { schemaRef: `#/paths/${normalizedOperationId}/headerParameters` }),
    _.find(exportTypes, { schemaRef: `#/paths/${normalizedOperationId}/cookieParameters` }),
  ])
    .filter()
    .map('path')
    .value();

  const parametersType = !_.isEmpty(parameterTypePaths) ? parameterTypePaths.join(' & ') : 'UnknownParamsObject';
  const parametersArg = `parameters?: Parameters<${parametersType}> | null`;

  // payload arg
  const requestBodyType = _.find(exportTypes, { schemaRef: `#/paths/${normalizedOperationId}/requestBody` });
  const dataArg = `data?: ${requestBodyType ? requestBodyType.path : 'any'}`;

  // return type
  const responseTypePaths = _.chain(exportTypes)
    .filter(({ schemaRef }) => schemaRef.startsWith(`#/paths/${normalizedOperationId}/responses/2`))
    .map(({ path }) => path)
    .value();
  const responseType = !_.isEmpty(responseTypePaths) ? responseTypePaths.join(' | ') : 'any';
  const returnType = `OperationResponse<${responseType}>`;

  const operationArgs = [parametersArg, dataArg, 'config?: AxiosRequestConfig'];
  const operationMethod = `'${methodName}'(\n${operationArgs
    .map((arg) => indent(arg, 2))
    .join(',\n')}  \n): ${returnType}`;

  // comment for type
  const content = _.filter([summary, description]).join('\n\n');
  const comment =
    '/**\n' +
    indent(content === '' ? operationId : `${operationId} - ${content}`, 1, {
      indent: ' * ',
      includeEmptyLines: true,
    }) +
    '\n */';

  return [comment, operationMethod].join('\n');
}

export function generateOperationMethodTypings(
  api: OpenAPIClientAxios,
  exportTypes: ExportedType[],
  opts: TypegenOptions,
) {
  const operations = api.getOperations();

  const operationTypings = operations.map((op) => {
    return generateMethodForOperation(opts.transformOperationName(op.operationId), op, exportTypes);
  });

  const pathOperationTypes = _.entries(api.definition.paths).map(([path, pathItem]) => {
    const methodTypings: string[] = [];
    for (const m in pathItem) {
      if (pathItem[m as HttpMethod] && _.includes(Object.values(HttpMethod), m)) {
        const method = m as HttpMethod;
        const operation = _.find(operations, { path, method });
        methodTypings.push(generateMethodForOperation(method, operation, exportTypes));
      }
    }
    return [`['${path}']: {`, ...methodTypings.map((m) => indent(m, 2)), '}'].join('\n');
  });

  return [
    'export interface OperationMethods {',
    ...operationTypings.map((op) => indent(op, 2)),
    '}',
    '',
    'export interface PathsDictionary {',
    ...pathOperationTypes.map((p) => indent(p, 2)),
    '}',
    '',
    'export type Client = OpenAPIClient<OperationMethods, PathsDictionary>',
  ].join('\n');
}

if (require.main === module) {
  main();
}<|MERGE_RESOLUTION|>--- conflicted
+++ resolved
@@ -58,25 +58,19 @@
   console.log(operationTypings);
 }
 
-<<<<<<< HEAD
 const schemaParserOptions = { resolve: { http: { headers: { "User-Agent": 'Typegen' } } } };
 
 export async function generateTypesForDocument(definition: Document | string, opts: TypegenOptions) {
   const rootSchema = await RefParser.bundle(definition, schemaParserOptions);
-=======
-export async function generateTypesForDocument(document: Document | string, opts: TypegenOptions) {
-  const rootSchema = await RefParser.bundle(document);
->>>>>>> 235fc7a5
+
   const schema = parseSchema(rootSchema as any);
 
   const generator = new DtsGenerator([schema]);
   const schemaTypes = await generator.generate();
   const exportedTypes = generator.getExports();
-<<<<<<< HEAD
+
   const api = new OpenAPIClientAxios({ definition, swaggerParserOpts: schemaParserOptions });
-=======
-  const api = new OpenAPIClientAxios({ definition: rootSchema as Document });
->>>>>>> 235fc7a5
+
   await api.init();
   const operationTypings = generateOperationMethodTypings(api, exportedTypes, opts);
 
