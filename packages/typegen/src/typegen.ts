--- conflicted
+++ resolved
@@ -37,17 +37,15 @@
       alias: 't',
       type: 'string',
     })
-<<<<<<< HEAD
     .option('banner', {
       alias: 'b',
       type: 'string',
       description: 'Add comment to the generated file e.g. /* eslint-disable */',
-=======
+    })
     .option('disableOptionalPathParameters', {
       type: 'string',
       description: 'Force all path parameters to be required',
       default: true,
->>>>>>> 3e3f84cd
     })
     .usage('Usage: $0 [file]')
     .example('$0 ./openapi.yml > openapi.d.ts', '')
